--- conflicted
+++ resolved
@@ -6,9 +6,7 @@
 .vscode
 .pytest_cache
 ~*
-<<<<<<< HEAD
 *.out
-=======
 
-*.DS_Store
->>>>>>> ac786d95
+# mac-specific files
+*.DS_Store